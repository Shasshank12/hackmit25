--- conflicted
+++ resolved
@@ -6,11 +6,8 @@
   "scripts": {
     "build": "tsc",
     "dev": "tsx src/index.ts",
-<<<<<<< HEAD
-=======
     "demo": "tsx src/demo.ts",
     "demo:transcript": "tsx src/demo-transcript-processing.ts",
->>>>>>> 85eb4d21
     "start": "node dist/index.js",
     "test": "echo \"Error: no test specified\" && exit 1"
   },
@@ -32,7 +29,6 @@
     "@anthropic-ai/sdk": "^0.62.0",
     "dotenv": "^17.2.2",
     "express": "^5.1.0",
-    "node-fetch": "^2.7.0",
-    "@anthropic-ai/sdk": "^0.24.3"
+    "node-fetch": "^2.7.0"
   }
 }